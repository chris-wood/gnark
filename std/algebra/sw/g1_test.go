/*
Copyright © 2020 ConsenSys

Licensed under the Apache License, Version 2.0 (the "License");
you may not use this file except in compliance with the License.
You may obtain a copy of the License at

    http://www.apache.org/licenses/LICENSE-2.0

Unless required by applicable law or agreed to in writing, software
distributed under the License is distributed on an "AS IS" BASIS,
WITHOUT WARRANTIES OR CONDITIONS OF ANY KIND, either express or implied.
See the License for the specific language governing permissions and
limitations under the License.
*/

package sw

import (
	"math/big"
	"testing"

	"github.com/consensys/gnark-crypto/ecc"
	"github.com/consensys/gnark-crypto/ecc/bls12-377/fr"
	"github.com/consensys/gnark/backend"
<<<<<<< HEAD
=======
	"github.com/consensys/gnark/backend/groth16"
	"github.com/consensys/gnark/backend/plonk"
>>>>>>> 291027ce
	"github.com/consensys/gnark/frontend"
	"github.com/consensys/gnark/test"

	bls12377 "github.com/consensys/gnark-crypto/ecc/bls12-377"
)

// -------------------------------------------------------------------------------------------------
// Add jacobian

type g1AddAssign struct {
	A, B G1Jac
	C    G1Jac `gnark:",public"`
}

func (circuit *g1AddAssign) Define(curveID ecc.ID, api frontend.API) error {
	expected := circuit.A
	expected.AddAssign(api, circuit.B)
	expected.MustBeEqual(api, circuit.C)
	return nil
}

func TestAddAssignG1(t *testing.T) {

	// sample 2 random points
	a := randomPointG1()
	b := randomPointG1()

	// create the cs
	var circuit, witness g1AddAssign

	// assign the inputs
	witness.A.Assign(&a)
	witness.B.Assign(&b)

	// compute the result
	a.AddAssign(&b)
	witness.C.Assign(&a)

	assert := test.NewAssert(t)
	assert.SolvingSucceeded(&circuit, &witness, test.WithCurves(ecc.BW6_761))

}

// -------------------------------------------------------------------------------------------------
// Add affine

type g1AddAssignAffine struct {
	A, B G1Affine
	C    G1Affine `gnark:",public"`
}

func (circuit *g1AddAssignAffine) Define(curveID ecc.ID, api frontend.API) error {
	expected := circuit.A
	expected.AddAssign(api, circuit.B)
	expected.MustBeEqual(api, circuit.C)
	return nil
}

func TestAddAssignAffineG1(t *testing.T) {

	// sample 2 random points
	_a := randomPointG1()
	_b := randomPointG1()
	var a, b, c bls12377.G1Affine
	a.FromJacobian(&_a)
	b.FromJacobian(&_b)

	// create the cs
	var circuit, witness g1AddAssignAffine

	// assign the inputs
	witness.A.Assign(&a)
	witness.B.Assign(&b)

	// compute the result
	_a.AddAssign(&_b)
	c.FromJacobian(&_a)
	witness.C.Assign(&c)

	assert := test.NewAssert(t)
	assert.SolvingSucceeded(&circuit, &witness, test.WithCurves(ecc.BW6_761))

}

// -------------------------------------------------------------------------------------------------
// Double Jacobian

type g1DoubleAssign struct {
	A G1Jac
	C G1Jac `gnark:",public"`
}

func (circuit *g1DoubleAssign) Define(curveID ecc.ID, api frontend.API) error {
	expected := circuit.A
	expected.DoubleAssign(api)
	expected.MustBeEqual(api, circuit.C)
	return nil
}

func TestDoubleAssignG1(t *testing.T) {

	// sample 2 random points
	a := randomPointG1()

	// create the cs
	var circuit, witness g1DoubleAssign

	// assign the inputs
	witness.A.Assign(&a)

	// compute the result
	a.DoubleAssign()
	witness.C.Assign(&a)

	assert := test.NewAssert(t)
	assert.SolvingSucceeded(&circuit, &witness, test.WithCurves(ecc.BW6_761))

}

// -------------------------------------------------------------------------------------------------
// Double affine

type g1DoubleAffine struct {
	A G1Affine
	C G1Affine `gnark:",public"`
}

func (circuit *g1DoubleAffine) Define(curveID ecc.ID, api frontend.API) error {
	expected := circuit.A
	expected.Double(api, circuit.A)
	expected.MustBeEqual(api, circuit.C)
	return nil
}

func TestDoubleAffineG1(t *testing.T) {

	// sample 2 random points
	_a, _, a, _ := bls12377.Generators()
	var c bls12377.G1Affine

	// create the cs
	var circuit, witness g1DoubleAffine

	// assign the inputs and compute the result
	witness.A.Assign(&a)
	_a.DoubleAssign()
	c.FromJacobian(&_a)
	witness.C.Assign(&c)
<<<<<<< HEAD

	assert := test.NewAssert(t)
	assert.SolvingSucceeded(&circuit, &witness, test.WithCurves(ecc.BW6_761))
=======
	{
		r1cs, err := frontend.Compile(ecc.BW6_761, backend.GROTH16, &circuit)
		if err != nil {
			t.Fatal(err)
		}
		assert := groth16.NewAssert(t)
		assert.SolvingSucceeded(r1cs, &witness)
	}
	{
		r1cs, err := frontend.Compile(ecc.BW6_761, backend.PLONK, &circuit)
		if err != nil {
			t.Fatal(err)
		}
		assert := plonk.NewAssert(t)
		assert.SolvingSucceeded(r1cs, &witness)
	}
>>>>>>> 291027ce

}

// -------------------------------------------------------------------------------------------------
// Neg

type g1Neg struct {
	A G1Jac
	C G1Jac `gnark:",public"`
}

func (circuit *g1Neg) Define(curveID ecc.ID, api frontend.API) error {
	expected := G1Jac{}
	expected.Neg(api, circuit.A)
	expected.MustBeEqual(api, circuit.C)
	return nil
}

func TestNegG1(t *testing.T) {

	// sample 2 random points
	a := randomPointG1()

<<<<<<< HEAD
	// create the cs
	var circuit, witness g1Neg

=======
>>>>>>> 291027ce
	// assign the inputs
	var witness g1Neg
	witness.A.Assign(&a)
	a.Neg(&a)
	witness.C.Assign(&a)

<<<<<<< HEAD
	assert := test.NewAssert(t)
	assert.SolvingSucceeded(&circuit, &witness, test.WithCurves(ecc.BW6_761))
=======
	// create the cs
	var circuit g1Neg
	{
		r1cs, err := frontend.Compile(ecc.BW6_761, backend.GROTH16, &circuit)
		if err != nil {
			t.Fatal(err)
		}
		assert := groth16.NewAssert(t)
		assert.SolvingSucceeded(r1cs, &witness)
	}
	{
		r1cs, err := frontend.Compile(ecc.BW6_761, backend.PLONK, &circuit)
		if err != nil {
			t.Fatal(err)
		}
		assert := plonk.NewAssert(t)
		assert.SolvingSucceeded(r1cs, &witness)
	}
>>>>>>> 291027ce

}

// -------------------------------------------------------------------------------------------------
// Scalar multiplication

type g1ScalarMul struct {
	A G1Affine
	C G1Affine `gnark:",public"`
	r fr.Element
}

func (circuit *g1ScalarMul) Define(curveID ecc.ID, api frontend.API) error {
	expected := G1Affine{}
	expected.ScalarMul(api, circuit.A, circuit.r.String())
	expected.MustBeEqual(api, circuit.C)
	return nil
}

func TestScalarMulG1(t *testing.T) {

	// sample 2 random points
	_a := randomPointG1()
	var a, c bls12377.G1Affine
	a.FromJacobian(&_a)

	// random scalar
	var r fr.Element
	r.SetRandom()

	// create the cs
	var circuit, witness g1ScalarMul
	circuit.r = r
<<<<<<< HEAD

	// assign the inputs
=======
>>>>>>> 291027ce
	witness.A.Assign(&a)
	// compute the result
	var br big.Int
	_a.ScalarMultiplication(&_a, r.ToBigIntRegular(&br))
	c.FromJacobian(&_a)
	witness.C.Assign(&c)
<<<<<<< HEAD

	assert := test.NewAssert(t)
	assert.SolvingSucceeded(&circuit, &witness, test.WithCurves(ecc.BW6_761))
=======
	{
		r1cs, err := frontend.Compile(ecc.BW6_761, backend.GROTH16, &circuit)
		if err != nil {
			t.Fatal(err)
		}

		// assign the inputs
		assert := groth16.NewAssert(t)
		assert.SolvingSucceeded(r1cs, &witness)
	}
	{
		circuit.r = r
		r1cs, err := frontend.Compile(ecc.BW6_761, backend.PLONK, &circuit)
		if err != nil {
			t.Fatal(err)
		}

		assert := plonk.NewAssert(t)
		assert.SolvingSucceeded(r1cs, &witness)
	}

>>>>>>> 291027ce
}

func randomPointG1() bls12377.G1Jac {

	p1, _, _, _ := bls12377.Generators()

	var r1 fr.Element
	var b big.Int
	r1.SetRandom()
	p1.ScalarMultiplication(&p1, r1.ToBigIntRegular(&b))

	return p1
}

var ccsBench frontend.CompiledConstraintSystem

func BenchmarkScalarMulG1(b *testing.B) {
	var c g1ScalarMul
	b.Run("groth16", func(b *testing.B) {
		for i := 0; i < b.N; i++ {
			ccsBench, _ = frontend.Compile(ecc.BN254, backend.GROTH16, &c)
		}

	})
	b.Log("groth16", ccsBench.GetNbConstraints())
	b.Run("plonk", func(b *testing.B) {
		for i := 0; i < b.N; i++ {
			ccsBench, _ = frontend.Compile(ecc.BN254, backend.PLONK, &c)
		}

	})
	b.Log("plonk", ccsBench.GetNbConstraints())

}<|MERGE_RESOLUTION|>--- conflicted
+++ resolved
@@ -23,11 +23,6 @@
 	"github.com/consensys/gnark-crypto/ecc"
 	"github.com/consensys/gnark-crypto/ecc/bls12-377/fr"
 	"github.com/consensys/gnark/backend"
-<<<<<<< HEAD
-=======
-	"github.com/consensys/gnark/backend/groth16"
-	"github.com/consensys/gnark/backend/plonk"
->>>>>>> 291027ce
 	"github.com/consensys/gnark/frontend"
 	"github.com/consensys/gnark/test"
 
@@ -176,28 +171,9 @@
 	_a.DoubleAssign()
 	c.FromJacobian(&_a)
 	witness.C.Assign(&c)
-<<<<<<< HEAD
-
-	assert := test.NewAssert(t)
-	assert.SolvingSucceeded(&circuit, &witness, test.WithCurves(ecc.BW6_761))
-=======
-	{
-		r1cs, err := frontend.Compile(ecc.BW6_761, backend.GROTH16, &circuit)
-		if err != nil {
-			t.Fatal(err)
-		}
-		assert := groth16.NewAssert(t)
-		assert.SolvingSucceeded(r1cs, &witness)
-	}
-	{
-		r1cs, err := frontend.Compile(ecc.BW6_761, backend.PLONK, &circuit)
-		if err != nil {
-			t.Fatal(err)
-		}
-		assert := plonk.NewAssert(t)
-		assert.SolvingSucceeded(r1cs, &witness)
-	}
->>>>>>> 291027ce
+
+	assert := test.NewAssert(t)
+	assert.SolvingSucceeded(&circuit, &witness, test.WithCurves(ecc.BW6_761))
 
 }
 
@@ -221,41 +197,14 @@
 	// sample 2 random points
 	a := randomPointG1()
 
-<<<<<<< HEAD
-	// create the cs
-	var circuit, witness g1Neg
-
-=======
->>>>>>> 291027ce
 	// assign the inputs
 	var witness g1Neg
 	witness.A.Assign(&a)
 	a.Neg(&a)
 	witness.C.Assign(&a)
 
-<<<<<<< HEAD
-	assert := test.NewAssert(t)
-	assert.SolvingSucceeded(&circuit, &witness, test.WithCurves(ecc.BW6_761))
-=======
-	// create the cs
-	var circuit g1Neg
-	{
-		r1cs, err := frontend.Compile(ecc.BW6_761, backend.GROTH16, &circuit)
-		if err != nil {
-			t.Fatal(err)
-		}
-		assert := groth16.NewAssert(t)
-		assert.SolvingSucceeded(r1cs, &witness)
-	}
-	{
-		r1cs, err := frontend.Compile(ecc.BW6_761, backend.PLONK, &circuit)
-		if err != nil {
-			t.Fatal(err)
-		}
-		assert := plonk.NewAssert(t)
-		assert.SolvingSucceeded(r1cs, &witness)
-	}
->>>>>>> 291027ce
+	assert := test.NewAssert(t)
+	assert.SolvingSucceeded(&g1Neg{}, &witness, test.WithCurves(ecc.BW6_761))
 
 }
 
@@ -289,44 +238,17 @@
 	// create the cs
 	var circuit, witness g1ScalarMul
 	circuit.r = r
-<<<<<<< HEAD
-
-	// assign the inputs
-=======
->>>>>>> 291027ce
+
+	// assign the inputs
 	witness.A.Assign(&a)
 	// compute the result
 	var br big.Int
 	_a.ScalarMultiplication(&_a, r.ToBigIntRegular(&br))
 	c.FromJacobian(&_a)
 	witness.C.Assign(&c)
-<<<<<<< HEAD
-
-	assert := test.NewAssert(t)
-	assert.SolvingSucceeded(&circuit, &witness, test.WithCurves(ecc.BW6_761))
-=======
-	{
-		r1cs, err := frontend.Compile(ecc.BW6_761, backend.GROTH16, &circuit)
-		if err != nil {
-			t.Fatal(err)
-		}
-
-		// assign the inputs
-		assert := groth16.NewAssert(t)
-		assert.SolvingSucceeded(r1cs, &witness)
-	}
-	{
-		circuit.r = r
-		r1cs, err := frontend.Compile(ecc.BW6_761, backend.PLONK, &circuit)
-		if err != nil {
-			t.Fatal(err)
-		}
-
-		assert := plonk.NewAssert(t)
-		assert.SolvingSucceeded(r1cs, &witness)
-	}
-
->>>>>>> 291027ce
+
+	assert := test.NewAssert(t)
+	assert.SolvingSucceeded(&circuit, &witness, test.WithCurves(ecc.BW6_761))
 }
 
 func randomPointG1() bls12377.G1Jac {
