package test

import (
	"fmt"
	"testing"

	"github.com/consensys/gnark"
	"github.com/consensys/gnark/backend/hint"
	"github.com/consensys/gnark/frontend"
	"github.com/consensys/gnark/std/math/bits"
)

type hintCircuit struct {
	A, B frontend.Variable
}

func (circuit *hintCircuit) Define(api frontend.API) error {
	res, err := api.Compiler().NewHint(bits.IthBit, 1, circuit.A, 3)
	if err != nil {
		return fmt.Errorf("IthBit circuitA 3: %w", err)
	}
	a3b := res[0]
	res, err = api.Compiler().NewHint(bits.IthBit, 1, circuit.A, 25)
	if err != nil {
		return fmt.Errorf("IthBit circuitA 25: %w", err)
	}
	a25b := res[0]
	res, err = api.Compiler().NewHint(hint.IsZero, 1, circuit.A)
	if err != nil {
		return fmt.Errorf("IsZero CircuitA: %w", err)
	}
	aisZero := res[0]
	res, err = api.Compiler().NewHint(hint.IsZero, 1, circuit.B)
	if err != nil {
		return fmt.Errorf("IsZero, CircuitB")
	}
	bisZero := res[0]

	api.AssertIsEqual(aisZero, 0)
	api.AssertIsEqual(bisZero, 1)
	api.AssertIsEqual(a3b, 1)
	api.AssertIsEqual(a25b, 0)

	return nil
}

func TestBuiltinHints(t *testing.T) {
	for _, curve := range gnark.Curves() {
		if err := IsSolved(&hintCircuit{}, &hintCircuit{
			A: (0b1000),
			B: (0),
<<<<<<< HEAD
		}, curve); err != nil {
=======
		}, curve.ScalarField()); err != nil {
>>>>>>> 718a3e8a
			t.Fatal(err)
		}

		if err := IsSolved(&hintCircuit{}, &hintCircuit{
			A: (0b10),
			B: (1),
<<<<<<< HEAD
		}, curve); err == nil {
=======
		}, curve.ScalarField()); err == nil {
>>>>>>> 718a3e8a
			t.Fatal("witness shouldn't solve circuit")
		}
	}

}<|MERGE_RESOLUTION|>--- conflicted
+++ resolved
@@ -49,22 +49,14 @@
 		if err := IsSolved(&hintCircuit{}, &hintCircuit{
 			A: (0b1000),
 			B: (0),
-<<<<<<< HEAD
-		}, curve); err != nil {
-=======
 		}, curve.ScalarField()); err != nil {
->>>>>>> 718a3e8a
 			t.Fatal(err)
 		}
 
 		if err := IsSolved(&hintCircuit{}, &hintCircuit{
 			A: (0b10),
 			B: (1),
-<<<<<<< HEAD
-		}, curve); err == nil {
-=======
 		}, curve.ScalarField()); err == nil {
->>>>>>> 718a3e8a
 			t.Fatal("witness shouldn't solve circuit")
 		}
 	}
