import (
	"crypto/sha256"
	"math/big"
	"math/bits"
	"sync"
	"runtime"

	{{ template "import_fr" . }}
	{{ template "import_curve" . }}
	{{ template "import_polynomial" . }}
	{{ template "import_kzg" . }}
	{{ template "import_fft" . }}
	{{ template "import_witness" . }}
	{{ template "import_backend_cs" . }}

	"github.com/consensys/gnark/internal/utils"
	"github.com/consensys/gnark-crypto/fiat-shamir"
)

type Proof struct {
	// Commitments to the solution vectors
	LRO [3]kzg.Digest

	// Commitment to Z, the permutation polynomial
	Z kzg.Digest

	// Commitments to h1, h2, h3 such that h = h1 + Xh2 + X**2h3 is the quotient polynomial
	H [3]kzg.Digest

	// Batch opening proof of h1 + zeta*h2 + zeta**2h3, linearizedPolynomial, l, r, o, s1, s2
	BatchedProof kzg.BatchOpeningProof

	// Opening proof of Z at zeta*mu
	ZShiftedOpening kzg.OpeningProof
}

// Prove from the public data
func Prove(spr *cs.SparseR1CS, pk *ProvingKey, fullWitness {{ toLower .CurveID }}witness.Witness) (*Proof, error) {

	// pick a hash function that will be used to derive the challenges
	hFunc := sha256.New()

	// create a transcript manager to apply Fiat Shamir
	fs := fiatshamir.NewTranscript(hFunc, "gamma", "alpha", "zeta")

	// result
	proof := &Proof{}

	// compute the constraint system solution
	solution, err := spr.Solve(fullWitness)
	if err != nil {
		return nil, err
	}

	// query l, r, o in Lagrange basis, not blinded
	ll, lr, lo := computeLRO(spr, pk, solution)

	// save ll, lr, lo, and make a copy of them in canonical basis.
<<<<<<< HEAD
	// note that we allocate more capacity to reuse for blinded polynomials
	bcl, bcr, bco := computeBlindedLRO(ll, lr, lo, &pk.DomainNum)
=======
	sizeDomainNum := int64(pk.DomainNum.Cardinality)
	// allocate more capacity to reuse for blinded polynomials
	cl := make(polynomial.Polynomial, sizeDomainNum, sizeDomainNum+2)
	cr := make(polynomial.Polynomial, sizeDomainNum, sizeDomainNum+2)
	co := make(polynomial.Polynomial, sizeDomainNum, sizeDomainNum+2)
	copy(cl, ll)
	copy(cr, lr)
	copy(co, lo)
	pk.DomainNum.FFTInverse(cl, fft.DIF, 0)
	pk.DomainNum.FFTInverse(cr, fft.DIF, 0)
	pk.DomainNum.FFTInverse(co, fft.DIF, 0)
	{
		var wg sync.WaitGroup
		wg.Add(2)
		go func() {
			fft.BitReverse(cl)
			wg.Done()
		}()
		go func() {
			fft.BitReverse(cr)
			wg.Done()
		}()
		fft.BitReverse(co)
		wg.Wait()
	}

	// blind cl, cr, co before committing to them
	bcl := blindPoly(cl, pk.DomainNum.Cardinality, 1)
	bcr := blindPoly(cr, pk.DomainNum.Cardinality, 1)
	bco := blindPoly(co, pk.DomainNum.Cardinality, 1)
>>>>>>> 8f0e273c


	// compute kzg commitments of bcl, bcr and bco
	if err := commitToLRO(bcl, bcr, bco, proof, pk.Vk.KZGSRS); err != nil {
		return nil, err 
	}

	// derive gamma from the Comm(blinded cl), Comm(blinded cr), Comm(blinded co)
	gamma, err := deriveRandomness(&fs, "gamma", &proof.LRO[0], &proof.LRO[1], &proof.LRO[2])
	if err != nil {
		return nil, err 
	}
<<<<<<< HEAD
	
	// compute Z, the permutation accumulator polynomial, in canonical basis
	// ll, lr, lo are NOT blinded
	var bz polynomial.Polynomial
	chZ := make(chan error, 1)
	var alpha fr.Element 
=======
	var gamma fr.Element
	gamma.SetBytes(bgamma)

	chZ := make(chan struct{}, 1)
	var z polynomial.Polynomial
	// TODO @gbotrel need to check on a many-core machine how this behaves -->
	// we are firing more go routines than CPU for the FFTs, trace looks better
>>>>>>> 8f0e273c
	go func() {
		bz = computeBlindedZ(ll, lr, lo, pk, gamma)

		// commit to the blinded version of z
		// note that we explicitly double the number of tasks for the multi exp in kzg.Commit
		// this may add additional arithmetic operations, but with smaller tasks
		// we ensure that this commitment is well parallelized, without having a "unbalanced task" making
		// the rest of the code wait too long.
		if proof.Z, err = kzg.Commit(bz, pk.Vk.KZGSRS, runtime.NumCPU() * 2); err != nil {
			chZ <- err 
			close(chZ)
			return 
		}

		// derive alpha from the Comm(l), Comm(r), Comm(o), Com(Z)
		alpha, err = deriveRandomness(&fs, "alpha", &proof.Z)
		chZ <- err 
		close(chZ)
	}()

<<<<<<< HEAD
	// evaluation of the blinded versions of l, r, o and bz
=======
	// compute qk in canonical basis, completed with the public inputs
	qkFullC := make(polynomial.Polynomial, sizeDomainNum)
	copy(qkFullC, fullWitness[:spr.NbPublicVariables])
	copy(qkFullC[spr.NbPublicVariables:], pk.LQk[spr.NbPublicVariables:])
	pk.DomainNum.FFTInverse(qkFullC, fft.DIF, 0)
	fft.BitReverse(qkFullC)

	// evaluation of the blinded versions of l, r, o
>>>>>>> 8f0e273c
	// on the odd cosets of (Z/8mZ)/(Z/mZ)
	var evalBL, evalBR, evalBO, evalBZ polynomial.Polynomial
	chEvalBL := make(chan struct{}, 2)
	chEvalBR := make(chan struct{}, 2)
	chEvalBO := make(chan struct{}, 2)
	go func() {
		evalBL = evaluateHDomain(bcl, &pk.DomainH)
		chEvalBL <- struct{}{}
		chEvalBL <- struct{}{}
	}()
	go func() {
		evalBR = evaluateHDomain(bcr, &pk.DomainH)
		chEvalBR <- struct{}{}
		chEvalBR <- struct{}{}
	}()
	go func() {
		evalBO = evaluateHDomain(bco, &pk.DomainH)
		chEvalBO <- struct{}{}
		chEvalBO <- struct{}{}
	}()

<<<<<<< HEAD
	var constraintsInd, constraintsOrdering polynomial.Polynomial
	chConstraintInd := make(chan struct{}, 1)
	go func() {
		// compute qk in canonical basis, completed with the public inputs
		qk := make(polynomial.Polynomial, pk.DomainNum.Cardinality)
		copy(qk, fullWitness[:spr.NbPublicVariables])
		copy(qk[spr.NbPublicVariables:], pk.LQk[spr.NbPublicVariables:])
		pk.DomainNum.FFTInverse(qk, fft.DIF, 0)
		fft.BitReverse(qk) 

		// compute the evaluation of qlL+qrR+qmL.R+qoO+k on the odd cosets of (Z/8mZ)/(Z/mZ)
		// --> uses the blinded version of l, r, o
		<-chEvalBL
		<-chEvalBR
		<-chEvalBO
		constraintsInd = evalConstraints(pk, evalBL, evalBR, evalBO, qk)
		close(chConstraintInd)
	}()

	chConstraintOrdering := make(chan error, 1)
=======
	// blind z
	<-chZ
	bz := blindPoly(z, pk.DomainNum.Cardinality, 2)
	// note that bz shares same memory space as z
	z = nil

	// commit to the blinded version of z
	if proof.Z, err = kzg.Commit(bz, pk.Vk.KZGSRS); err != nil {
		return nil, err
	}

	// evaluate Z on the odd cosets
	evalBlindedZ := evaluateOddCosetsHDomain(bz, &pk.DomainH)

	// compute zu*g1*g2*g3-z*f1*f2*f3 on the odd cosets of (Z/8mZ)/(Z/mZ)
	// evalL, evalO, evalR are the evaluations of the blinded versions of l, r, o.
	var constraintsOrdering polynomial.Polynomial
	chEvalConstraintsOrdering := make(chan struct{}, 1)
>>>>>>> 8f0e273c
	go func() {
		if err := <-chZ; err != nil {
			chConstraintOrdering <- err 
			return 
		}
		evalBZ = evaluateHDomain(bz, &pk.DomainH)
		// compute zu*g1*g2*g3-z*f1*f2*f3 on the odd cosets of (Z/8mZ)/(Z/mZ)
		// evalL, evalO, evalR are the evaluations of the blinded versions of l, r, o.
		<-chEvalBL
		<-chEvalBR
		<-chEvalBO
		constraintsOrdering = evalConstraintOrdering(pk, evalBZ, evalBL, evalBR, evalBO, gamma)
		chConstraintOrdering <- nil 
		close(chConstraintOrdering)
	}()


	if err := <-chConstraintOrdering; err != nil {
		return nil, err 
	}
	<-chConstraintInd
	// compute h in canonical form
	h1, h2, h3 := computeH(pk, constraintsInd, constraintsOrdering, evalBZ, alpha)
	
	// compute kzg commitments of h1, h2 and h3 
	if err := commitToH(h1, h2, h3, proof, pk.Vk.KZGSRS); err != nil {
		return nil, err 
	}
	
	// derive zeta
	zeta, err := deriveRandomness(&fs, "zeta", &proof.H[0], &proof.H[1], &proof.H[2])
	if err != nil {
		return nil, err 
	}

	// compute evaluations of (blinded version of) l, r, o, z at zeta
	var blzeta, brzeta, bozeta fr.Element
	var wgZetaEvals sync.WaitGroup 
	wgZetaEvals.Add(3)
	go func() {
		blzeta = bcl.Eval(&zeta)
		wgZetaEvals.Done()
	}()
	go func() {
		brzeta = bcr.Eval(&zeta)
		wgZetaEvals.Done()
	}()
	go func() {
		bozeta = bco.Eval(&zeta)
		wgZetaEvals.Done()
	}()

	// open blinded Z at zeta*z
	var zetaShifted fr.Element
	zetaShifted.Mul(&zeta, &pk.Vk.Generator)
	proof.ZShiftedOpening, err = kzg.Open(
		bz,
		&zetaShifted,
		&pk.DomainH,
		pk.Vk.KZGSRS,
	)
	if err != nil {
		return nil, err
	}

	// blinded z evaluated at u*zeta
	bzuzeta := proof.ZShiftedOpening.ClaimedValue

	var (
		linearizedPolynomial polynomial.Polynomial
		linearizedPolynomialDigest curve.G1Affine
		errLPoly error 
	)
	chLpoly := make(chan struct{}, 1)

	go func() {
		// compute the linearization polynomial r at zeta (goal: save committing separately to z, ql, qr, qm, qo, k)
		wgZetaEvals.Wait()
		linearizedPolynomial = computeLinearizedPolynomial(
			blzeta,
			brzeta,
			bozeta,
			alpha,
			gamma,
			zeta,
			bzuzeta,
			bz,
			pk,
		)

		// TODO this commitment is only necessary to derive the challenge, we should
		// be able to avoid doing it and get the challenge in another way
		linearizedPolynomialDigest, errLPoly = kzg.Commit(linearizedPolynomial, pk.Vk.KZGSRS)
		close(chLpoly)
	}()

	// foldedHDigest = Comm(h1) + zeta**m*Comm(h2) + zeta**2m*Comm(h3)
	var bZetaPowerm, bSize big.Int
	bSize.SetUint64(pk.DomainNum.Cardinality + 2) // +2 because of the masking (h of degree 3(n+2)-1)
	var zetaPowerm fr.Element
	zetaPowerm.Exp(zeta, &bSize)
	zetaPowerm.ToBigIntRegular(&bZetaPowerm)
	foldedHDigest := proof.H[2]
	foldedHDigest.ScalarMultiplication(&foldedHDigest, &bZetaPowerm)
	foldedHDigest.Add(&foldedHDigest, &proof.H[1])                   // zeta**(m+1)*Comm(h3)
	foldedHDigest.ScalarMultiplication(&foldedHDigest, &bZetaPowerm) // zeta**2(m+1)*Comm(h3) + zeta**(m+1)*Comm(h2)
	foldedHDigest.Add(&foldedHDigest, &proof.H[0])                   // zeta**2(m+1)*Comm(h3) + zeta**(m+1)*Comm(h2) + Comm(h1)

	// foldedH = h1 + zeta*h2 + zeta**2*h3
	foldedH := h3
	utils.Parallelize(len(foldedH), func(start, end int) {
		for i := start; i < end; i++ {
			foldedH[i].Mul(&foldedH[i], &zetaPowerm) // zeta**(m+1)*h3
			foldedH[i].Add(&foldedH[i], &h2[i])      // zeta**(m+1)*h3
			foldedH[i].Mul(&foldedH[i], &zetaPowerm) // zeta**2(m+1)*h3+h2*zeta**(m+1)
			foldedH[i].Add(&foldedH[i], &h1[i])      // zeta**2(m+1)*h3+zeta**(m+1)*h2 + h1
		}
	})

<<<<<<< HEAD

	<-chLpoly
	if errLPoly != nil {
		return nil, errLPoly
=======
	// TODO this commitment is only necessary to derive the challenge, we should
	// be able to avoid doing it and get the challenge in another way
	linearizedPolynomialDigest, err := kzg.Commit(linearizedPolynomial, pk.Vk.KZGSRS)
	if err != nil {
		return nil, err
>>>>>>> 8f0e273c
	}

	// Batch open the first list of polynomials
	proof.BatchedProof, err = kzg.BatchOpenSinglePoint(
		[]polynomial.Polynomial{
			foldedH,
			linearizedPolynomial,
			bcl,
			bcr,
			bco,
			pk.CS1,
			pk.CS2,
		},
		[]kzg.Digest{
			foldedHDigest,
			linearizedPolynomialDigest,
			proof.LRO[0],
			proof.LRO[1],
			proof.LRO[2],
			pk.Vk.S[0],
			pk.Vk.S[1],
		},
		&zeta,
		hFunc,
		&pk.DomainH,
		pk.Vk.KZGSRS,
	)
	if err != nil {
		return nil, err
	}

	return proof, nil

}

// fills proof.LRO with kzg commits of bcl, bcr and bco
func commitToLRO(bcl, bcr, bco polynomial.Polynomial, proof *Proof, srs *kzg.SRS) error {
	n := runtime.NumCPU() / 2
	var err0, err1, err2 error
	chCommit0 := make(chan struct{}, 1)
	chCommit1 := make(chan struct{}, 1)
	go func() {
		proof.LRO[0], err0 = kzg.Commit(bcl, srs, n )
		close(chCommit0)
	}()
	go func() {
		proof.LRO[1], err1 = kzg.Commit(bcr, srs, n)
		close(chCommit1)
	}()
	if proof.LRO[2], err2 = kzg.Commit(bco, srs, n); err2 != nil {
		return err2
	}
	<-chCommit0
	<-chCommit1

	if err0 != nil {
		return  err0
	}

	return err1
}

func commitToH(h1, h2, h3 polynomial.Polynomial, proof *Proof, srs *kzg.SRS) error {
	n := runtime.NumCPU() / 2
	var err0, err1, err2 error
	chCommit0 := make(chan struct{}, 1)
	chCommit1 := make(chan struct{}, 1)
	go func() {
		proof.H[0], err0 = kzg.Commit(h1, srs, n)
		close(chCommit0)
	}()
	go func() {
		proof.H[1], err1 = kzg.Commit(h2, srs, n)
		close(chCommit1)
	}()
	if proof.H[2], err2 = kzg.Commit(h3, srs, n); err2 != nil {
		return err2
	}
	<-chCommit0
	<-chCommit1

	if err0 != nil {
		return  err0
	}

	return err1
}



// computeBlindedLRO l, r, o in canonical basis with blinding
func computeBlindedLRO(ll,lr,lo polynomial.Polynomial, domain *fft.Domain) (bcl, bcr, bco polynomial.Polynomial) {
	// note that bcl, bcr and bco reuses cl, cr and co memory
	cl := make(polynomial.Polynomial, domain.Cardinality, domain.Cardinality + 2)
	cr := make(polynomial.Polynomial, domain.Cardinality, domain.Cardinality + 2)
	co := make(polynomial.Polynomial, domain.Cardinality, domain.Cardinality + 2)
	
	var wg sync.WaitGroup
	wg.Add(2)
	go func() {
		copy(cl, ll)
		domain.FFTInverse(cl, fft.DIF, 0)
		fft.BitReverse(cl)
		bcl = blindPoly(cl, domain.Cardinality, 1)
		wg.Done()
	}()
	go func() {
		copy(cr, lr)
		domain.FFTInverse(cr, fft.DIF, 0)
		fft.BitReverse(cr)
		bcr = blindPoly(cr, domain.Cardinality, 1)
		wg.Done()
	}()
	copy(co, lo)
	domain.FFTInverse(co, fft.DIF, 0)
	fft.BitReverse(co)
	bco = blindPoly(co, domain.Cardinality, 1)
	wg.Wait()

	return 
}

// blindPoly blinds a polynomial by adding a Q(X)*(X**degree-1), where deg Q = order.
//
// * cp polynomial in canonical form
// * rou root of unity, meaning the blinding factor is multiple of X**rou-1
// * bo blinding order,  it's the degree of Q, where the blinding is Q(X)*(X**degree-1)
// 
// WARNING: 
// pre condition degree(cp) <= rou + bo
// pre condition cap(cp) >= int(totalDegree + 1)
func blindPoly(cp polynomial.Polynomial, rou, bo uint64) polynomial.Polynomial {

	// degree of the blinded polynomial is max(rou+order, cp.Degree)
	totalDegree := rou + bo

	// re-use cp
	res := cp[:totalDegree+1]

	// random polynomial
	blindingPoly := make(polynomial.Polynomial, bo+1)
	for i := uint64(0); i < bo+1; i++ {
		blindingPoly[i].SetRandom()
	}

	// blinding
	for i := uint64(0); i < bo+1; i++ {
		res[i].Sub(&res[i], &blindingPoly[i])
		res[rou+i].Add(&res[rou+i], &blindingPoly[i])
	}

	return res
}

// computeLRO extracts the solution l, r, o, and returns it in lagrange form.
// solution = [ public | secret | internal ]
func computeLRO(spr *cs.SparseR1CS, pk *ProvingKey, solution []fr.Element) (polynomial.Polynomial, polynomial.Polynomial, polynomial.Polynomial) {

	s := int(pk.DomainNum.Cardinality)

	var l, r, o polynomial.Polynomial
	l = make([]fr.Element, s)
	r = make([]fr.Element, s)
	o = make([]fr.Element, s)
	s0 := solution[0]

	for i := 0; i < spr.NbPublicVariables; i++ { // placeholders
		l[i] = solution[i]
		r[i] = s0
		o[i] = s0
	}
	offset := spr.NbPublicVariables
	for i := 0; i < len(spr.Constraints); i++ { // constraints
		l[offset+i] = solution[spr.Constraints[i].L.VariableID()]
		r[offset+i] = solution[spr.Constraints[i].R.VariableID()]
		o[offset+i] = solution[spr.Constraints[i].O.VariableID()]
	}
	offset += len(spr.Constraints)
	for i := 0; i < len(spr.Assertions); i++ { // assertions
		l[offset+i] = solution[spr.Assertions[i].L.VariableID()]
		r[offset+i] = solution[spr.Assertions[i].R.VariableID()]
		o[offset+i] = solution[spr.Assertions[i].O.VariableID()]
	}
	offset += len(spr.Assertions)
	for i := 0; i < s-offset; i++ { // offset to reach 2**n constraints (where the id of l,r,o is 0, so we assign solution[0])
		l[offset+i] = s0
		r[offset+i] = s0
		o[offset+i] = s0
	}

	return l, r, o

}

// computeZ computes Z, in canonical basis, where:
//
// * Z of degree n (domainNum.Cardinality)
// * Z(1)=1
// 								   (l_i+z**i+gamma)*(r_i+u*z**i+gamma)*(o_i+u**2z**i+gamma)
// * for i>0: Z(u**i) = Pi_{k<i} -------------------------------------------------------
//								     (l_i+s1+gamma)*(r_i+s2+gamma)*(o_i+s3+gamma)
//
//	* l, r, o are the solution in Lagrange basis
func computeBlindedZ(l, r, o polynomial.Polynomial, pk *ProvingKey, gamma fr.Element) polynomial.Polynomial {

	// note that z has more capacity has its memory is reused for blinded z later on
	z := make(polynomial.Polynomial, pk.DomainNum.Cardinality, pk.DomainNum.Cardinality + 3)
	nbElmts := int(pk.DomainNum.Cardinality)
	gInv := make(polynomial.Polynomial, pk.DomainNum.Cardinality)



	z[0].SetOne()
	gInv[0].SetOne()

	utils.Parallelize(nbElmts-1, func(start, end int) {
		var f [3]fr.Element
		var g [3]fr.Element
		var u [3]fr.Element
		u[0].Exp(pk.DomainNum.Generator, new(big.Int).SetInt64(int64(start)))
		u[1].Mul(&u[0],&pk.Vk.Shifter[0])
		u[2].Mul(&u[0], &pk.Vk.Shifter[1])

		for i:= start; i < end; i++ {
			f[0].Add(&l[i], &u[0]).Add(&f[0], &gamma) //l_i+z**i+gamma
			f[1].Add(&r[i], &u[1]).Add(&f[1], &gamma) //r_i+u*z**i+gamma
			f[2].Add(&o[i], &u[2]).Add(&f[2], &gamma) //o_i+u**2*z**i+gamma

			g[0].Add(&l[i], &pk.LS1[i]).Add(&g[0], &gamma) //l_i+z**i+gamma
			g[1].Add(&r[i], &pk.LS2[i]).Add(&g[1], &gamma) //r_i+u*z**i+gamma
			g[2].Add(&o[i], &pk.LS3[i]).Add(&g[2], &gamma) //o_i+u**2*z**i+gamma

			f[0].Mul(&f[0], &f[1]).Mul(&f[0], &f[2]) // (l_i+z**i+gamma)*(r_i+u*z**i+gamma)*(o_i+u**2z**i+gamma)
			g[0].Mul(&g[0], &g[1]).Mul(&g[0], &g[2]) //  (l_i+s1+gamma)*(r_i+s2+gamma)*(o_i+s3+gamma)

			gInv[i+1] = g[0]
			z[i+1] = f[0]

			u[0].Mul(&u[0], &pk.DomainNum.Generator) // z**i -> z**i+1
			u[1].Mul(&u[1], &pk.DomainNum.Generator) // u*z**i -> u*z**i+1
			u[2].Mul(&u[2], &pk.DomainNum.Generator) // u**2*z**i -> u**2*z**i+1
		}
	})


	gInv = fr.BatchInvert(gInv)
	for i := 1; i < nbElmts; i++ {
		z[i].Mul(&z[i], &z[i-1]).
			Mul(&z[i], &gInv[i])
	}

	pk.DomainNum.FFTInverse(z, fft.DIF, 0)
	fft.BitReverse(z)

	z = blindPoly(z, pk.DomainNum.Cardinality, 2)

	return z

}

// evalConstraints computes the evaluation of lL+qrR+qqmL.R+qoO+k on
// the odd cosets of (Z/8mZ)/(Z/mZ), where m=nbConstraints+nbAssertions.
//
// * evalL, evalR, evalO are the evaluation of the blinded solution vectors on odd cosets
// * qk is the completed version of qk, in canonical version
func evalConstraints(pk *ProvingKey, evalL, evalR, evalO, qk []fr.Element) []fr.Element {
	var evalQl, evalQr, evalQm, evalQo, evalQk polynomial.Polynomial
	var wg sync.WaitGroup
	wg.Add(4)

	go func() {
		evalQl = evaluateHDomain(pk.Ql, &pk.DomainH)
		wg.Done()
	}()
	go func() {
		evalQr = evaluateHDomain(pk.Qr, &pk.DomainH)
		wg.Done()
	}()
	go func() {
		evalQm = evaluateHDomain(pk.Qm, &pk.DomainH)
		wg.Done()
	}()
	go func() {
		evalQo = evaluateHDomain(pk.Qo, &pk.DomainH)
		wg.Done()
	}()
	evalQk = evaluateHDomain(qk, &pk.DomainH)
	wg.Wait()
	// computes the evaluation of qrR+qlL+qmL.R+qoO+k on the odd cosets
	// of (Z/8mZ)/(Z/mZ)
	utils.Parallelize(len(evalQk), func(start, end int) {
		var t0, t1 fr.Element
		for i := start; i < end; i++ {
			t1.Mul(&evalQm[i], &evalR[i]) // qm.r 
			t1.Add(&t1, &evalQl[i]) // qm.r + ql
			t1.Mul(&t1, &evalL[i]) //  qm.l.r + ql.l

			t0.Mul(&evalQr[i], &evalR[i])
			t0.Add(&t0, &t1) // qm.l.r + ql.l + qr.r

			t1.Mul(&evalQo[i], &evalO[i])
			t0.Add(&t0, &t1)          // ql.l + qr.r + qm.l.r + qo.o
			evalQk[i].Add(&t0, &evalQk[i]) // ql.l + qr.r + qm.l.r + qo.o + k
		}
	})

	return evalQk
}

// evalIDCosets id, uid, u**2id on the odd cosets of (Z/8mZ)/(Z/mZ)
func evalIDCosets(pk *ProvingKey) (id polynomial.Polynomial) {

	id = make([]fr.Element, pk.DomainH.Cardinality)

	utils.Parallelize(int(pk.DomainH.Cardinality), func(start, end int) {
		var acc fr.Element
		acc.Exp(pk.DomainH.Generator, new(big.Int).SetInt64(int64(start)))
		for i:=start; i<end;i++ {
			id[i].Mul(&acc, &pk.DomainH.FinerGenerator)
			acc.Mul(&acc, &pk.DomainH.Generator)
		}	
	})

	return id
}


// evalConstraintOrdering computes the evaluation of Z(uX)g1g2g3-Z(X)f1f2f3 on the odd
// cosets of (Z/8mZ)/(Z/mZ), where m=nbConstraints+nbAssertions.
//
// * evalZ evaluation of the blinded permutation accumulator polynomial on odd cosets
// * evalL, evalR, evalO evaluation of the blinded solution vectors on odd cosets
// * gamma randomization
func evalConstraintOrdering(pk *ProvingKey, evalZ, evalL, evalR, evalO polynomial.Polynomial, gamma fr.Element) polynomial.Polynomial {

	// evalutation of ID the odd cosets of (Z/8mZ)/(Z/mZ)
	evalID := evalIDCosets(pk)

	// evaluation of z, zu, s1, s2, s3, on the odd cosets of (Z/8mZ)/(Z/mZ)
	var wg sync.WaitGroup
	wg.Add(2)
	var evalS1, evalS2, evalS3 polynomial.Polynomial
	go func() {
		evalS1 = evaluateHDomain(pk.CS1, &pk.DomainH)
		wg.Done()
	}()
	go func() {
		evalS2 = evaluateHDomain(pk.CS2, &pk.DomainH)
		wg.Done()
	}()
	evalS3 = evaluateHDomain(pk.CS3, &pk.DomainH)
	wg.Wait()

	// computes Z(uX)g1g2g3l-Z(X)f1f2f3l on the odd cosets of (Z/8mZ)/(Z/mZ)
	res := evalS1 // re use allocated memory for evalS1
	s := uint64(len(evalZ))
	nn := uint64(64 - bits.TrailingZeros64(uint64(s)))

	utils.Parallelize(4*int(pk.DomainNum.Cardinality), func(start, end int) {
		var f [3]fr.Element
		var g [3]fr.Element
		var eID fr.Element 

		for i := start; i < end; i++ {

			// here we want to left shift evalZ by 4
			// however, evalZ is permuted
			// we take the non permuted index
			// compute the corresponding shift position
			// permute it again
			irev := bits.Reverse64(uint64(i)) >> nn
			eID = evalID[irev]

			shiftedZ := bits.Reverse64(uint64((irev+4)%s)) >> nn
			
			f[0].Add(&eID, &evalL[i]).Add(&f[0], &gamma)   //l_i+z**i+gamma
			f[1].Mul(&eID, &pk.Vk.Shifter[0])
			f[2].Mul(&eID, &pk.Vk.Shifter[1])
			f[1].Add(&f[1], &evalR[i]).Add(&f[1], &gamma)  //r_i+u*z**i+gamma
			f[2].Add(&f[2], &evalO[i]).Add(&f[2], &gamma) //o_i+u**2*z**i+gamma

			g[0].Add(&evalL[i], &evalS1[i]).Add(&g[0], &gamma) //l_i+s1+gamma
			g[1].Add(&evalR[i], &evalS2[i]).Add(&g[1], &gamma) //r_i+s2+gamma
			g[2].Add(&evalO[i], &evalS3[i]).Add(&g[2], &gamma) //o_i+s3+gamma

			f[0].Mul(&f[0], &f[1]).
				Mul(&f[0], &f[2]).
				Mul(&f[0], &evalZ[i]) // z_i*(l_i+z**i+gamma)*(r_i+u*z**i+gamma)*(o_i+u**2*z**i+gamma)

			g[0].Mul(&g[0], &g[1]).
				Mul(&g[0], &g[2]).
				Mul(&g[0], &evalZ[shiftedZ]) // u*z_i*(l_i+s1+gamma)*(r_i+s2+gamma)*(o_i+s3+gamma)

			res[i].Sub(&g[0], &f[0])
		}
	})

	return res
}

// evaluateHDomain evaluates poly (canonical form) of degree m<n where n=domainH.Cardinality
// on the odd coset of (Z/2nZ)/(Z/nZ).
//
// Puts the result in res of size n.
// Warning: result is in bit reversed order, we do a bit reverse operation only once in computeH
func evaluateHDomain(poly []fr.Element, domainH *fft.Domain) []fr.Element {
	res := make([]fr.Element, domainH.Cardinality)

	// we copy poly in res and scale by coset here
	// to avoid FFT scaling on domainH.Cardinality (res is very sparse)
	utils.Parallelize(len(poly), func(start, end int) {
		for i := start; i < end; i++ {
			res[i].Mul(&poly[i], &domainH.CosetTable[0][i])
		}	
	}, runtime.NumCPU() / 2)
	domainH.FFT(res, fft.DIF, 0)
	return res
}


// computeH computes h in canonical form, split as h1+X^mh2+X^2mh3 such that
//
// qlL+qrR+qmL.R+qoO+k + alpha.(zu*g1*g2*g3*l-z*f1*f2*f3*l) + alpha**2*L1*(z-1)= h.Z
// \------------------/         \------------------------/             \-----/
//    constraintsInd			    constraintOrdering					startsAtOne
//
// constraintInd, constraintOrdering are evaluated on the odd cosets of (Z/8mZ)/(Z/mZ)
func computeH(pk *ProvingKey, constraintsInd, constraintOrdering, evalBZ polynomial.Polynomial, alpha fr.Element) (polynomial.Polynomial, polynomial.Polynomial, polynomial.Polynomial) {

	h := make(polynomial.Polynomial, pk.DomainH.Cardinality)

	// evaluate Z = X**m-1 on the odd cosets of (Z/8mZ)/(Z/mZ)
	var bExpo big.Int
	bExpo.SetUint64(pk.DomainNum.Cardinality)
	var u [4]fr.Element
	var uu fr.Element
	var one fr.Element
	one.SetOne()
	uu.Set(&pk.DomainH.Generator)
	u[0].Set(&pk.DomainH.FinerGenerator)
	u[1].Mul(&u[0], &uu)
	u[2].Mul(&u[1], &uu)
	u[3].Mul(&u[2], &uu)
	u[0].Exp(u[0], &bExpo).Sub(&u[0], &one)//.Inverse(&u[0]) // (X**m-1)**-1 at u
	u[1].Exp(u[1], &bExpo).Sub(&u[1], &one)//.Inverse(&u[1]) // (X**m-1)**-1 at u**3
	u[2].Exp(u[2], &bExpo).Sub(&u[2], &one)//.Inverse(&u[2]) // (X**m-1)**-1 at u**5
	u[3].Exp(u[3], &bExpo).Sub(&u[3], &one)//.Inverse(&u[3]) // (X**m-1)**-1 at u**7
	_u := fr.BatchInvert(u[:])

	// computes L1 (canonical form)
	startsAtOne := make(polynomial.Polynomial, pk.DomainH.Cardinality)
	utils.Parallelize(int(pk.DomainNum.Cardinality), func(start, end int) {
		for i := start; i < end; i++ {
			startsAtOne[i].Mul(&pk.DomainNum.CardinalityInv, &pk.DomainH.CosetTable[0][i])
		}	
	})
	
	// evaluates L1 on the odd cosets of (Z/8mZ)/(Z/mZ)
	// / ! \ note that we scaled by the coset in the previous loop, hence we pass 0 as coset here. 
	pk.DomainH.FFT(startsAtOne, fft.DIF, 0)

	// evaluate qlL+qrR+qmL.R+qoO+k + alpha.(zu*g1*g2*g3*l-z*f1*f2*f3*l) + alpha**2*L1(X)(Z(X)-1)
	// on the odd cosets of (Z/8mZ)/(Z/mZ)
	nn := uint64(64 - bits.TrailingZeros64(pk.DomainH.Cardinality))

	utils.Parallelize(int(pk.DomainH.Cardinality), func(start, end int) {
		var t fr.Element
		for i := uint64(start); i < uint64(end); i++ {
			t.Sub(&evalBZ[i], &one)// evaluates L1*(z-1) on the odd cosets of (Z/8mZ)/(Z/mZ)
			h[i].Mul(&startsAtOne[i], &alpha).Mul(&h[i], &t). 
				Add(&h[i], &constraintOrdering[i]).
				Mul(&h[i], &alpha).
				Add(&h[i], &constraintsInd[i])

			// evaluate qlL+qrR+qmL.R+qoO+k + alpha.(zu*g1*g2*g3*l-z*f1*f2*f3*l)/Z
			// on the odd cosets of (Z/8mZ)/(Z/mZ)
			// note that h is still bit reversed here
			irev := bits.Reverse64(i) >> nn
			h[i].Mul(&h[i], &_u[irev%4])
		}
	})
	

	// put h in canonical form
	// using fft.DIT put h revert bit reverse
	pk.DomainH.FFTInverse(h, fft.DIT, 1)

	// degree of hi is n+2 because of the blinding
	h1 := h[:pk.DomainNum.Cardinality+2]
	h2 := h[pk.DomainNum.Cardinality+2:2*(pk.DomainNum.Cardinality+2)]
	h3 := h[2*(pk.DomainNum.Cardinality+2):3*(pk.DomainNum.Cardinality+2)]

	return h1, h2, h3

}

// computeLinearizedPolynomial computes the linearized polynomial in canonical basis.
// The purpose is to commit and open all in one ql, qr, qm, qo, qk.
// * a, b, c are the evaluation of l, r, o at zeta
// * z is the permutation polynomial, zu is Z(uX), the shifted version of Z
// * pk is the proving key: the linearized polynomial is a linear combination of ql, qr, qm, qo, qk.
func computeLinearizedPolynomial(l, r, o, alpha, gamma, zeta, zu fr.Element, z polynomial.Polynomial, pk *ProvingKey) polynomial.Polynomial {

	// first part: individual constraints
	var rl fr.Element
	rl.Mul(&r, &l)

	// second part: Z(uzeta)(a+s1+gamma)*(b+s2+gamma)*s3(X)-Z(X)(a+zeta+gamma)*(b+uzeta+gamma)*(c+u**2*zeta+gamma)
	var s1, s2 fr.Element
	chS1 := make(chan struct{}, 1)
	go func() {
		s1 = pk.CS1.Eval(&zeta)
		s1.Add(&s1, &l).Add(&s1, &gamma) // (a+s1+gamma)
		close(chS1)
	}()
	t := pk.CS2.Eval(&zeta)
	t.Add(&t, &r).Add(&t, &gamma)    // (b+s2+gamma)
	<-chS1
	s1.Mul(&s1, &t).                 // (a+s1+gamma)*(b+s2+gamma)
					Mul(&s1, &zu) // (a+s1+gamma)*(b+s2+gamma)*Z(uzeta)

	s2.Add(&l, &zeta).Add(&s2, &gamma)                          // (a+z+gamma)
	t.Mul(&pk.Vk.Shifter[0], &zeta).Add(&t, &r).Add(&t, &gamma) // (b+uz+gamma)
	s2.Mul(&s2, &t)                                             // (a+z+gamma)*(b+uz+gamma)
	t.Mul(&pk.Vk.Shifter[1], &zeta).Add(&t, &o).Add(&t, &gamma) // (o+u**2z+gamma)
	s2.Mul(&s2, &t)                                             // (a+z+gamma)*(b+uz+gamma)*(c+u**2*z+gamma)
	s2.Neg(&s2)                                                 // -(a+z+gamma)*(b+uz+gamma)*(c+u**2*z+gamma)


	// third part L1(zeta)*alpha**2**Z
	var lagrange, one, den, frNbElmt fr.Element
	one.SetOne()
	nbElmt := int64(pk.DomainNum.Cardinality)
	lagrange.Set(&zeta).
		Exp(lagrange, big.NewInt(nbElmt)).
		Sub(&lagrange, &one)
	frNbElmt.SetUint64(uint64(nbElmt))
	den.Sub(&zeta, &one).
		Mul(&den, &frNbElmt).
		Inverse(&den)
	lagrange.Mul(&lagrange, &den). // L_0 = 1/m*(zeta**n-1)/(zeta-1)
					Mul(&lagrange, &alpha).
					Mul(&lagrange, &alpha) // alpha**2*L_0



	linPol := z.Clone()

	utils.Parallelize(len(linPol), func(start, end int) {
		var t0, t1 fr.Element
		for i := start; i < end ; i++ {
			linPol[i].Mul(&linPol[i], &s2) // -Z(X)(a+zeta+gamma)*(b+uzeta+gamma)*(c+u**2*zeta+gamma)
			if i < len(pk.CS3) {
				t0.Mul(&pk.CS3[i], &s1) // (a+s1+gamma)*(b+s2+gamma)*Z(uzeta)*s3(X)
				linPol[i].Add(&linPol[i], &t0)
			}
			
			linPol[i].Mul(&linPol[i], &alpha) // alpha*( Z(uzeta)*(a+s1+gamma)*(b+s2+gamma)s3(X)-Z(X)(a+zeta+gamma)*(b+uzeta+gamma)*(c+u**2*zeta+gamma) )

			if i < len(pk.Qm) {
				t1.Mul(&pk.Qm[i], &rl) // linPol = lr*Qm
				t0.Mul(&pk.Ql[i], &l)
				t0.Add(&t0, &t1)
				linPol[i].Add(&linPol[i], &t0) // linPol = lr*Qm + l*Ql

				t0.Mul(&pk.Qr[i], &r)
				linPol[i].Add(&linPol[i], &t0) // linPol = lr*Qm + l*Ql + r*Qr

				t0.Mul(&pk.Qo[i], &o).Add(&t0, &pk.CQk[i])
				linPol[i].Add(&linPol[i], &t0) // linPol = lr*Qm + l*Ql + r*Qr + o*Qo + Qk
			}

			t0.Mul(&z[i], &lagrange)
			linPol[i].Add(&linPol[i], &t0) // finish the computation
		}
	})



	return linPol
}<|MERGE_RESOLUTION|>--- conflicted
+++ resolved
@@ -56,42 +56,8 @@
 	ll, lr, lo := computeLRO(spr, pk, solution)
 
 	// save ll, lr, lo, and make a copy of them in canonical basis.
-<<<<<<< HEAD
 	// note that we allocate more capacity to reuse for blinded polynomials
 	bcl, bcr, bco := computeBlindedLRO(ll, lr, lo, &pk.DomainNum)
-=======
-	sizeDomainNum := int64(pk.DomainNum.Cardinality)
-	// allocate more capacity to reuse for blinded polynomials
-	cl := make(polynomial.Polynomial, sizeDomainNum, sizeDomainNum+2)
-	cr := make(polynomial.Polynomial, sizeDomainNum, sizeDomainNum+2)
-	co := make(polynomial.Polynomial, sizeDomainNum, sizeDomainNum+2)
-	copy(cl, ll)
-	copy(cr, lr)
-	copy(co, lo)
-	pk.DomainNum.FFTInverse(cl, fft.DIF, 0)
-	pk.DomainNum.FFTInverse(cr, fft.DIF, 0)
-	pk.DomainNum.FFTInverse(co, fft.DIF, 0)
-	{
-		var wg sync.WaitGroup
-		wg.Add(2)
-		go func() {
-			fft.BitReverse(cl)
-			wg.Done()
-		}()
-		go func() {
-			fft.BitReverse(cr)
-			wg.Done()
-		}()
-		fft.BitReverse(co)
-		wg.Wait()
-	}
-
-	// blind cl, cr, co before committing to them
-	bcl := blindPoly(cl, pk.DomainNum.Cardinality, 1)
-	bcr := blindPoly(cr, pk.DomainNum.Cardinality, 1)
-	bco := blindPoly(co, pk.DomainNum.Cardinality, 1)
->>>>>>> 8f0e273c
-
 
 	// compute kzg commitments of bcl, bcr and bco
 	if err := commitToLRO(bcl, bcr, bco, proof, pk.Vk.KZGSRS); err != nil {
@@ -103,22 +69,12 @@
 	if err != nil {
 		return nil, err 
 	}
-<<<<<<< HEAD
 	
 	// compute Z, the permutation accumulator polynomial, in canonical basis
 	// ll, lr, lo are NOT blinded
 	var bz polynomial.Polynomial
 	chZ := make(chan error, 1)
 	var alpha fr.Element 
-=======
-	var gamma fr.Element
-	gamma.SetBytes(bgamma)
-
-	chZ := make(chan struct{}, 1)
-	var z polynomial.Polynomial
-	// TODO @gbotrel need to check on a many-core machine how this behaves -->
-	// we are firing more go routines than CPU for the FFTs, trace looks better
->>>>>>> 8f0e273c
 	go func() {
 		bz = computeBlindedZ(ll, lr, lo, pk, gamma)
 
@@ -139,18 +95,7 @@
 		close(chZ)
 	}()
 
-<<<<<<< HEAD
 	// evaluation of the blinded versions of l, r, o and bz
-=======
-	// compute qk in canonical basis, completed with the public inputs
-	qkFullC := make(polynomial.Polynomial, sizeDomainNum)
-	copy(qkFullC, fullWitness[:spr.NbPublicVariables])
-	copy(qkFullC[spr.NbPublicVariables:], pk.LQk[spr.NbPublicVariables:])
-	pk.DomainNum.FFTInverse(qkFullC, fft.DIF, 0)
-	fft.BitReverse(qkFullC)
-
-	// evaluation of the blinded versions of l, r, o
->>>>>>> 8f0e273c
 	// on the odd cosets of (Z/8mZ)/(Z/mZ)
 	var evalBL, evalBR, evalBO, evalBZ polynomial.Polynomial
 	chEvalBL := make(chan struct{}, 2)
@@ -172,7 +117,6 @@
 		chEvalBO <- struct{}{}
 	}()
 
-<<<<<<< HEAD
 	var constraintsInd, constraintsOrdering polynomial.Polynomial
 	chConstraintInd := make(chan struct{}, 1)
 	go func() {
@@ -193,26 +137,6 @@
 	}()
 
 	chConstraintOrdering := make(chan error, 1)
-=======
-	// blind z
-	<-chZ
-	bz := blindPoly(z, pk.DomainNum.Cardinality, 2)
-	// note that bz shares same memory space as z
-	z = nil
-
-	// commit to the blinded version of z
-	if proof.Z, err = kzg.Commit(bz, pk.Vk.KZGSRS); err != nil {
-		return nil, err
-	}
-
-	// evaluate Z on the odd cosets
-	evalBlindedZ := evaluateOddCosetsHDomain(bz, &pk.DomainH)
-
-	// compute zu*g1*g2*g3-z*f1*f2*f3 on the odd cosets of (Z/8mZ)/(Z/mZ)
-	// evalL, evalO, evalR are the evaluations of the blinded versions of l, r, o.
-	var constraintsOrdering polynomial.Polynomial
-	chEvalConstraintsOrdering := make(chan struct{}, 1)
->>>>>>> 8f0e273c
 	go func() {
 		if err := <-chZ; err != nil {
 			chConstraintOrdering <- err 
@@ -332,18 +256,9 @@
 		}
 	})
 
-<<<<<<< HEAD
-
 	<-chLpoly
 	if errLPoly != nil {
 		return nil, errLPoly
-=======
-	// TODO this commitment is only necessary to derive the challenge, we should
-	// be able to avoid doing it and get the challenge in another way
-	linearizedPolynomialDigest, err := kzg.Commit(linearizedPolynomial, pk.Vk.KZGSRS)
-	if err != nil {
-		return nil, err
->>>>>>> 8f0e273c
 	}
 
 	// Batch open the first list of polynomials
@@ -921,7 +836,5 @@
 		}
 	})
 
-
-
 	return linPol
 }